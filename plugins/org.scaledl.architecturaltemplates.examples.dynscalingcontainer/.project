--- conflicted
+++ resolved
@@ -4,11 +4,8 @@
 	<comment></comment>
 	<projects>
 	</projects>
-<<<<<<< HEAD
-=======
 	<buildSpec>
 	</buildSpec>
 	<natures>
 	</natures>
->>>>>>> f9053cd3
 </projectDescription>
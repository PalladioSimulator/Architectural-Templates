--- conflicted
+++ resolved
@@ -59,24 +59,11 @@
 				.getComponentParameterUsage_ImplementationComponentType();
 
 		// combine the sets
-<<<<<<< HEAD
 		usages.addAll(assemblyContext.getConfigParameterUsages__AssemblyContext());
 		componentVariableUsages.stream()
 				.filter(componentVariableUsage -> !isOverridden(componentVariableUsage, assemblyContext))
 				.forEach(componentVariableUsage -> usages.add(componentVariableUsage));
 		
-=======
-		usages.addAll(assemblyContext
-				.getConfigParameterUsages__AssemblyContext());
-		componentVariableUsages
-				.stream()
-				.filter(componentVariableUsage -> !isOverridden(
-						componentVariableUsage, assemblyContext))
-				.forEach(
-						componentVariableUsage -> usages
-								.add(componentVariableUsage));
-		;
->>>>>>> ad790dc5
 
 		return usages;
 	}
@@ -171,7 +158,7 @@
 		}
 		return true;
 	}
-	
+
 	/**
 	 * Copies the {@link VariableUsage} to the {@link AssemblyContext}, i.e. 'instantiates' it.
 	 * It performs a deep copy so that the copy does not references to the old object.
@@ -190,15 +177,15 @@
 		final ParameterFactory parameterFactory = new ParameterFactoryImpl();
 		final StoexFactory stoexFactory = new StoexFactoryImpl();
 		final CoreFactory coreFactory = new CoreFactoryImpl();
-		
+
 		final VariableUsage variableUsage = (VariableUsage) variableUsageObject;
 		final AssemblyContext assemblyContext = (AssemblyContext) assemblyContextObject;
 		final VariableUsage newVariableUsage = parameterFactory.createVariableUsage();
-		
+
 		// Create and set the new NamedReference
 		newVariableUsage.setNamedReference__VariableUsage(stoexFactory.createVariableReference());
 		newVariableUsage.getNamedReference__VariableUsage().setReferenceName(variableUsage.getNamedReference__VariableUsage().getReferenceName());
-		
+
 		// Copy the VariableCharacterisations
 		for (VariableCharacterisation variableCharacterisation : variableUsage.getVariableCharacterisation_VariableUsage()) {
 			VariableCharacterisation newVariableCharacterisation = parameterFactory.createVariableCharacterisation();
@@ -209,10 +196,10 @@
 
 			newVariableUsage.getVariableCharacterisation_VariableUsage().add(newVariableCharacterisation);
 		}
-		
+
 		newVariableUsage.setAssemblyContext__VariableUsage(assemblyContext);
 		assemblyContext.getConfigParameterUsages__AssemblyContext().add(newVariableUsage);
-		
+
 		return variableUsage;
 	}
 }
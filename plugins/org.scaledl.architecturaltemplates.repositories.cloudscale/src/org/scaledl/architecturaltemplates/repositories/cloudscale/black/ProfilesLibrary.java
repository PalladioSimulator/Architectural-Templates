package org.scaledl.architecturaltemplates.repositories.cloudscale.black;

import java.util.List;
import java.util.Set;

import org.palladiosimulator.mdsdprofiles.api.ProfileAPI;
import org.palladiosimulator.mdsdprofiles.api.StereotypeAPI;
import org.palladiosimulator.pcm.profiles.util.helper.ProfileHelper;

import de.uka.ipd.sdq.pcm.core.entity.Entity;
import de.uka.ipd.sdq.pcm.core.entity.NamedElement;

public class ProfilesLibrary {

    public ProfilesLibrary() {
        super();
    }

<<<<<<< HEAD
    public static boolean hasAppliedStereotype(Entity pcmEntity, String stereotypeName) {
        return pcmEntity.isStereotypeApplied(stereotypeName);
    }

    public static boolean hasAppliedStereotype(Set<Entity> pcmEntitySet, String stereotypeName) {
        return hasAppliedStereotype(pcmEntitySet, stereotypeName);
    }

    public static boolean appliedStereotypesEqualsOne(Set<Entity> pcmEntitySet, String stereotypeName) {
        return ProfileHelper.appliedStereotypesEqualsOne(pcmEntitySet, stereotypeName);
    }

    public static void applyStereotype(Entity pcmEntity, String stereotypeName) {
        pcmEntity.applyStereotype(stereotypeName);
    }

    public static void removeStereotypeApplications(Entity pcmEntity, String stereotypeName) {
        pcmEntity.unapplyStereotype(stereotypeName);
    }

    public static void setTaggedValue(Entity pcmEntity, int value, String stereotypeName, String taggedValueName) {
        ProfileHelper.setTaggedValue(pcmEntity, value, stereotypeName, taggedValueName);
    }

    public static int getIntTaggedValue(Entity pcmEntity, String taggedValueName, String stereotypeName) {
        return ProfileHelper.getIntTaggedValue(pcmEntity, taggedValueName, stereotypeName);
    }

    public static double getDoubleTaggedValue(Entity pcmEntity, String taggedValueName, String stereotypeName) {
        return ProfileHelper.getDoubleTaggedValue(pcmEntity, taggedValueName, stereotypeName);
    }

    public static void delete(List<NamedElement> rootEObjects, Entity eObject) {
=======
    public static boolean isProfileApplied(final Entity pcmEntity, final String profileName) {
        return ProfileAPI.isProfileApplied(pcmEntity.eResource(), profileName);
    }

    public static void applyProfile(final Entity pcmEntity, final String profileName) {
        ProfileAPI.applyProfile(pcmEntity.eResource(), profileName);
    }

    public static boolean hasAppliedStereotype(final Entity pcmEntity, final String stereotypeName) {
        return StereotypeAPI.isStereotypeApplied(pcmEntity, stereotypeName);
    }

    public static boolean hasAppliedStereotype(final Set<Entity> pcmEntitySet, final String stereotypeName) {
        return ProfileHelper.hasAppliedStereotype(pcmEntitySet, stereotypeName);
    }

    public static boolean appliedStereotypesEqualsOne(final Set<Entity> pcmEntitySet, final String stereotypeName) {
        return ProfileHelper.appliedStereotypesEqualsOne(pcmEntitySet, stereotypeName);
    }

    public static void applyStereotype(final Entity pcmEntity, final String stereotypeName) {
        StereotypeAPI.applyStereotype(pcmEntity, stereotypeName);
    }

    public static void removeStereotypeApplications(final Entity pcmEntity, final String stereotypeName) {
        StereotypeAPI.unapplyStereotype(pcmEntity, stereotypeName);
    }

    public static void setTaggedValue(final Entity pcmEntity, final int value, final String stereotypeName,
            final String taggedValueName) {
        ProfileHelper.setTaggedValue(pcmEntity, value, stereotypeName, taggedValueName);
    }

    public static int getIntTaggedValue(final Entity pcmEntity, final String taggedValueName,
            final String stereotypeName) {
        return ProfileHelper.getIntTaggedValue(pcmEntity, taggedValueName, stereotypeName);
    }

    public static double getDoubleTaggedValue(final Entity pcmEntity, final String taggedValueName,
            final String stereotypeName) {
        return ProfileHelper.getDoubleTaggedValue(pcmEntity, taggedValueName, stereotypeName);
    }

    public static void delete(final List<NamedElement> rootEObjects, final Entity eObject) {
>>>>>>> f9053cd3
        ProfileHelper.delete(rootEObjects, eObject);
    }

}
<|MERGE_RESOLUTION|>--- conflicted
+++ resolved
@@ -1,102 +1,66 @@
-package org.scaledl.architecturaltemplates.repositories.cloudscale.black;
-
-import java.util.List;
-import java.util.Set;
-
-import org.palladiosimulator.mdsdprofiles.api.ProfileAPI;
-import org.palladiosimulator.mdsdprofiles.api.StereotypeAPI;
-import org.palladiosimulator.pcm.profiles.util.helper.ProfileHelper;
-
-import de.uka.ipd.sdq.pcm.core.entity.Entity;
-import de.uka.ipd.sdq.pcm.core.entity.NamedElement;
-
-public class ProfilesLibrary {
-
-    public ProfilesLibrary() {
-        super();
-    }
-
-<<<<<<< HEAD
-    public static boolean hasAppliedStereotype(Entity pcmEntity, String stereotypeName) {
-        return pcmEntity.isStereotypeApplied(stereotypeName);
-    }
-
-    public static boolean hasAppliedStereotype(Set<Entity> pcmEntitySet, String stereotypeName) {
-        return hasAppliedStereotype(pcmEntitySet, stereotypeName);
-    }
-
-    public static boolean appliedStereotypesEqualsOne(Set<Entity> pcmEntitySet, String stereotypeName) {
-        return ProfileHelper.appliedStereotypesEqualsOne(pcmEntitySet, stereotypeName);
-    }
-
-    public static void applyStereotype(Entity pcmEntity, String stereotypeName) {
-        pcmEntity.applyStereotype(stereotypeName);
-    }
-
-    public static void removeStereotypeApplications(Entity pcmEntity, String stereotypeName) {
-        pcmEntity.unapplyStereotype(stereotypeName);
-    }
-
-    public static void setTaggedValue(Entity pcmEntity, int value, String stereotypeName, String taggedValueName) {
-        ProfileHelper.setTaggedValue(pcmEntity, value, stereotypeName, taggedValueName);
-    }
-
-    public static int getIntTaggedValue(Entity pcmEntity, String taggedValueName, String stereotypeName) {
-        return ProfileHelper.getIntTaggedValue(pcmEntity, taggedValueName, stereotypeName);
-    }
-
-    public static double getDoubleTaggedValue(Entity pcmEntity, String taggedValueName, String stereotypeName) {
-        return ProfileHelper.getDoubleTaggedValue(pcmEntity, taggedValueName, stereotypeName);
-    }
-
-    public static void delete(List<NamedElement> rootEObjects, Entity eObject) {
-=======
-    public static boolean isProfileApplied(final Entity pcmEntity, final String profileName) {
-        return ProfileAPI.isProfileApplied(pcmEntity.eResource(), profileName);
-    }
-
-    public static void applyProfile(final Entity pcmEntity, final String profileName) {
-        ProfileAPI.applyProfile(pcmEntity.eResource(), profileName);
-    }
-
-    public static boolean hasAppliedStereotype(final Entity pcmEntity, final String stereotypeName) {
-        return StereotypeAPI.isStereotypeApplied(pcmEntity, stereotypeName);
-    }
-
-    public static boolean hasAppliedStereotype(final Set<Entity> pcmEntitySet, final String stereotypeName) {
-        return ProfileHelper.hasAppliedStereotype(pcmEntitySet, stereotypeName);
-    }
-
-    public static boolean appliedStereotypesEqualsOne(final Set<Entity> pcmEntitySet, final String stereotypeName) {
-        return ProfileHelper.appliedStereotypesEqualsOne(pcmEntitySet, stereotypeName);
-    }
-
-    public static void applyStereotype(final Entity pcmEntity, final String stereotypeName) {
-        StereotypeAPI.applyStereotype(pcmEntity, stereotypeName);
-    }
-
-    public static void removeStereotypeApplications(final Entity pcmEntity, final String stereotypeName) {
-        StereotypeAPI.unapplyStereotype(pcmEntity, stereotypeName);
-    }
-
-    public static void setTaggedValue(final Entity pcmEntity, final int value, final String stereotypeName,
-            final String taggedValueName) {
-        ProfileHelper.setTaggedValue(pcmEntity, value, stereotypeName, taggedValueName);
-    }
-
-    public static int getIntTaggedValue(final Entity pcmEntity, final String taggedValueName,
-            final String stereotypeName) {
-        return ProfileHelper.getIntTaggedValue(pcmEntity, taggedValueName, stereotypeName);
-    }
-
-    public static double getDoubleTaggedValue(final Entity pcmEntity, final String taggedValueName,
-            final String stereotypeName) {
-        return ProfileHelper.getDoubleTaggedValue(pcmEntity, taggedValueName, stereotypeName);
-    }
-
-    public static void delete(final List<NamedElement> rootEObjects, final Entity eObject) {
->>>>>>> f9053cd3
-        ProfileHelper.delete(rootEObjects, eObject);
-    }
-
-}
+package org.scaledl.architecturaltemplates.repositories.cloudscale.black;
+
+import java.util.List;
+import java.util.Set;
+
+import org.palladiosimulator.mdsdprofiles.api.ProfileAPI;
+import org.palladiosimulator.mdsdprofiles.api.StereotypeAPI;
+import org.palladiosimulator.pcm.profiles.util.helper.ProfileHelper;
+
+import de.uka.ipd.sdq.pcm.core.entity.Entity;
+import de.uka.ipd.sdq.pcm.core.entity.NamedElement;
+
+public class ProfilesLibrary {
+
+    public ProfilesLibrary() {
+        super();
+    }
+
+    public static boolean isProfileApplied(final Entity pcmEntity, final String profileName) {
+        return ProfileAPI.isProfileApplied(pcmEntity.eResource(), profileName);
+    }
+
+    public static void applyProfile(final Entity pcmEntity, final String profileName) {
+        ProfileAPI.applyProfile(pcmEntity.eResource(), profileName);
+    }
+
+    public static boolean hasAppliedStereotype(final Entity pcmEntity, final String stereotypeName) {
+        return StereotypeAPI.isStereotypeApplied(pcmEntity, stereotypeName);
+    }
+
+    public static boolean hasAppliedStereotype(final Set<Entity> pcmEntitySet, final String stereotypeName) {
+        return ProfileHelper.hasAppliedStereotype(pcmEntitySet, stereotypeName);
+    }
+
+    public static boolean appliedStereotypesEqualsOne(final Set<Entity> pcmEntitySet, final String stereotypeName) {
+        return ProfileHelper.appliedStereotypesEqualsOne(pcmEntitySet, stereotypeName);
+    }
+
+    public static void applyStereotype(final Entity pcmEntity, final String stereotypeName) {
+        StereotypeAPI.applyStereotype(pcmEntity, stereotypeName);
+    }
+
+    public static void removeStereotypeApplications(final Entity pcmEntity, final String stereotypeName) {
+        StereotypeAPI.unapplyStereotype(pcmEntity, stereotypeName);
+    }
+
+    public static void setTaggedValue(final Entity pcmEntity, final int value, final String stereotypeName,
+            final String taggedValueName) {
+        ProfileHelper.setTaggedValue(pcmEntity, value, stereotypeName, taggedValueName);
+    }
+
+    public static int getIntTaggedValue(final Entity pcmEntity, final String taggedValueName,
+            final String stereotypeName) {
+        return ProfileHelper.getIntTaggedValue(pcmEntity, taggedValueName, stereotypeName);
+    }
+
+    public static double getDoubleTaggedValue(final Entity pcmEntity, final String taggedValueName,
+            final String stereotypeName) {
+        return ProfileHelper.getDoubleTaggedValue(pcmEntity, taggedValueName, stereotypeName);
+    }
+
+    public static void delete(final List<NamedElement> rootEObjects, final Entity eObject) {
+        ProfileHelper.delete(rootEObjects, eObject);
+    }
+
+}
<?xml version="1.0" encoding="UTF-8"?>
<feature
      id="org.scaledl.architecturaltemplates.examples.feature"
      label="Official ScaleDL Architectural Template Examples of CloudScale"
      version="1.0.0.qualifier">

   <description url="http://www.example.com/description">
      [Enter Feature Description here.]
   </description>

   <copyright url="http://www.example.com/copyright">
      [Enter Copyright Description here.]
   </copyright>

   <license url="http://www.example.com/license">
      [Enter License Description here.]
   </license>

   <requires>
      <import plugin="org.eclipse.core.runtime" version="3.10.0" match="greaterOrEqual"/>
      <import plugin="org.eclipse.m2m.qvt.oml" version="3.4.0" match="greaterOrEqual"/>
      <import plugin="org.eclipse.m2m.qvt.oml.project" version="3.4.0" match="greaterOrEqual"/>
      <import plugin="org.modelversioning.emfprofile" version="1.1.0" match="greaterOrEqual"/>
      <import plugin="org.modelversioning.emfprofile.registry" version="1.0.0" match="greaterOrEqual"/>
      <import plugin="org.eclipse.emf" version="2.6.0" match="greaterOrEqual"/>
      <import plugin="de.uka.ipd.sdq.identifier" version="2.1.0" match="greaterOrEqual"/>
      <import plugin="de.uka.ipd.sdq.pcm" version="3.6.0" match="greaterOrEqual"/>
      <import plugin="de.uka.ipd.sdq.completions" version="1.0.0" match="greaterOrEqual"/>
      <import plugin="org.palladiosimulator.pcm.profiles.util" version="1.0.0" match="greaterOrEqual"/>
<<<<<<< HEAD
=======
      <import plugin="org.palladiosimulator.mdsdprofiles" version="1.0.0" match="greaterOrEqual"/>
>>>>>>> f9053cd3
   </requires>

   <plugin
         id="org.scaledl.architecturaltemplates.repositories.cloudscale"
         download-size="0"
         install-size="0"
         version="0.0.0"
         unpack="false"/>

</feature><|MERGE_RESOLUTION|>--- conflicted
+++ resolved
@@ -27,10 +27,7 @@
       <import plugin="de.uka.ipd.sdq.pcm" version="3.6.0" match="greaterOrEqual"/>
       <import plugin="de.uka.ipd.sdq.completions" version="1.0.0" match="greaterOrEqual"/>
       <import plugin="org.palladiosimulator.pcm.profiles.util" version="1.0.0" match="greaterOrEqual"/>
-<<<<<<< HEAD
-=======
       <import plugin="org.palladiosimulator.mdsdprofiles" version="1.0.0" match="greaterOrEqual"/>
->>>>>>> f9053cd3
    </requires>
 
    <plugin
